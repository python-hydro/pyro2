--- conflicted
+++ resolved
@@ -78,7 +78,6 @@
 
     for index, vel in np.ndenumerate(u.v(buf=1)):
         if vel < 0:
-<<<<<<< HEAD
             a_x.v(buf=1)[index] = a.ip(shift_x.v(buf=1)[index], buf=1)[index] \
                 - 0.5*(1.0 + cx.v(buf=1)[index]) \
                 * ldelta_ax.ip(shift_x.v(buf=1)[index], buf=1)[index]
@@ -86,15 +85,6 @@
             a_x.v(buf=1)[index] = a.ip(shift_x.v(buf=1)[index], buf=1)[index] \
                 + 0.5*(1.0 - cx.v(buf=1)[index]) \
                 * ldelta_ax.ip(shift_x.v(buf=1)[index], buf=1)[index]
-=======
-            a_x.v(buf=1)[index] = a.ip(shift_x.v(buf=1)[index], buf=1)[index] - \
-                0.5 * (1.0 + cx.v(buf=1)[index]) * \
-                ldelta_ax.ip(shift_x.v(buf=1)[index], buf=1)[index]
-        else:
-            a_x.v(buf=1)[index] = a.ip(shift_x.v(buf=1)[index], buf=1)[index] + \
-                0.5 * (1.0 - cx.v(buf=1)[index]) * \
-                ldelta_ax.ip(shift_x.v(buf=1)[index], buf=1)[index]
->>>>>>> 38562504
 
     # upwind in y-direction
     a_y = myg.scratch_array()
@@ -102,7 +92,6 @@
 
     for index, vel in np.ndenumerate(v.v(buf=1)):
         if vel < 0:
-<<<<<<< HEAD
             a_y.v(buf=1)[index] = a.jp(shift_y.v(buf=1)[index], buf=1)[index] \
                 - 0.5*(1.0 + cy.v(buf=1)[index]) \
                 * ldelta_ay.jp(shift_y.v(buf=1)[index], buf=1)[index]
@@ -110,15 +99,6 @@
             a_y.v(buf=1)[index] = a.jp(shift_y.v(buf=1)[index], buf=1)[index] \
                 + 0.5*(1.0 - cy.v(buf=1)[index]) \
                 * ldelta_ay.jp(shift_y.v(buf=1)[index], buf=1)[index]
-=======
-            a_y.v(buf=1)[index] = a.jp(shift_y.v(buf=1)[index], buf=1)[index] - \
-                0.5 * (1.0 + cy.v(buf=1)[index]) * \
-                ldelta_ay.jp(shift_y.v(buf=1)[index], buf=1)[index]
-        else:
-            a_y.v(buf=1)[index] = a.jp(shift_y.v(buf=1)[index], buf=1)[index] + \
-                0.5 * (1.0 - cy.v(buf=1)[index]) * \
-                ldelta_ay.jp(shift_y.v(buf=1)[index], buf=1)[index]
->>>>>>> 38562504
 
     # compute the transverse flux differences.  The flux is just (u a)
     # HOTF
@@ -130,11 +110,10 @@
 
     # the zone where we grab the transverse flux derivative from
     # depends on the sign of the advective velocity
-    dtdx2 = 0.5 * dt / myg.dx
-    dtdy2 = 0.5 * dt / myg.dy
+    dtdx2 = 0.5*dt/myg.dx
+    dtdy2 = 0.5*dt/myg.dy
 
     for index, vel in np.ndenumerate(u.v(buf=1)):
-<<<<<<< HEAD
         F_x.v(buf=1)[index] = vel * (a_x.v(buf=1)[index] - dtdy2 *
                (F_yt.ip_jp(shift_x.v(buf=1)[index], 1, buf=1)[index] -
                 F_yt.ip(shift_x.v(buf=1)[index], buf=1)[index]))
@@ -143,15 +122,5 @@
         F_y.v(buf=1)[index] = vel * (a_y.v(buf=1)[index] - dtdx2 *
                (F_xt.ip_jp(1, shift_y.v(buf=1)[index], buf=1)[index] -
                 F_xt.jp(shift_y.v(buf=1)[index], buf=1)[index]))
-=======
-        F_x.v(buf=1)[index] = vel * (a_x.v(buf=1)[index] -
-                                     dtdy2 * (F_yt.ip_jp(shift_x.v(buf=1)[index], 1, buf=1)[index] -
-                                              F_yt.ip(shift_x.v(buf=1)[index], buf=1)[index]))
-
-    for index, vel in np.ndenumerate(v.v(buf=1)):
-        F_y.v(buf=1)[index] = vel * (a_y.v(buf=1)[index] -
-                                     dtdx2 * (F_xt.ip_jp(1, shift_y.v(buf=1)[index], buf=1)[index] -
-                                              F_xt.jp(shift_y.v(buf=1)[index], buf=1)[index]))
->>>>>>> 38562504
 
     return F_x, F_y