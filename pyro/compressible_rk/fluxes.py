--- conflicted
+++ resolved
@@ -20,8 +20,8 @@
 """
 
 import pyro.compressible as comp
-import pyro.mesh.array_indexer as ai
-from pyro.compressible import interface, riemann
+import pyro.compressible.unsplit_fluxes as flx
+from pyro.compressible import riemann
 from pyro.mesh import reconstruction
 
 
@@ -164,61 +164,16 @@
                                my_data, rp, ivars,
                                solid.xl, solid.xr, tc)
 
-<<<<<<< HEAD
-    riemann_method = rp.get_param("compressible.riemann")
-
-    riemannFunc = None
-    if riemann_method == "HLLC":
-        riemannFunc = riemann.riemann_hllc
-    elif riemann_method == "CGF":
-        riemannFunc = riemann.riemann_cgf
-    else:
-        msg.fail("ERROR: Riemann solver undefined")
-
-    _fx = riemannFunc(1, myg.ng, myg.coord_type,
-                      ivars.idens, ivars.ixmom, ivars.iymom, ivars.iener, ivars.irhox, ivars.naux,
-                      solid.xl, solid.xr,
-                      gamma, U_xl, U_xr)
-
-    _fy = riemannFunc(2, myg.ng, myg.coord_type,
-                      ivars.idens, ivars.ixmom, ivars.iymom, ivars.iener, ivars.irhox, ivars.naux,
-                      solid.yl, solid.yr,
-                      gamma, U_yl, U_yr)
-
-    F_x = ai.ArrayIndexer(d=_fx, grid=myg)
-    F_y = ai.ArrayIndexer(d=_fy, grid=myg)
-
-    tm_riem.end()
-=======
     F_y = riemann.riemann_flux(2, U_yl, U_yr,
                                my_data, rp, ivars,
                                solid.yl, solid.yr, tc)
->>>>>>> 1cdab612
 
     # =========================================================================
     # apply artificial viscosity
     # =========================================================================
-    cvisc = rp.get_param("compressible.cvisc")
-
-    _ax, _ay = interface.artificial_viscosity(myg.ng, myg.dx, myg.dy, myg.Lx, myg.Ly,
-                                              myg.xmin, myg.ymin, myg.coord_type,
-                  cvisc, q.v(n=ivars.iu, buf=myg.ng), q.v(n=ivars.iv, buf=myg.ng))
-
-    avisco_x = ai.ArrayIndexer(d=_ax, grid=myg)
-    avisco_y = ai.ArrayIndexer(d=_ay, grid=myg)
-
-    b = (2, 1)
-
-    for n in range(ivars.nvar):
-        # F_x = F_x + avisco_x * (U(i-1,j) - U(i,j))
-        var = my_data.get_var_by_index(n)
-
-        F_x.v(buf=b, n=n)[:, :] += \
-            avisco_x.v(buf=b) * (var.ip(-1, buf=b) - var.v(buf=b))
-
-        # F_y = F_y + avisco_y * (U(i,j-1) - U(i,j))
-        F_y.v(buf=b, n=n)[:, :] += \
-            avisco_y.v(buf=b) * (var.jp(-1, buf=b) - var.v(buf=b))
+    F_x, F_y = flx.apply_artificial_viscosity(F_x, F_y, q,
+                                              my_data, rp,
+                                              ivars)
 
     tm_flux.end()
 
