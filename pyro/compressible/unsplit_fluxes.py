"""Implementation of the Colella 2nd order unsplit Godunov scheme.  This
is a 2-dimensional implementation only.  We assume that the grid is
uniform, but it is relatively straightforward to relax this
assumption.

There are several different options for this solver (they are all
discussed in the Colella paper).

* limiter: 0 = no limiting; 1 = 2nd order MC limiter; 2 = 4th order MC limiter

* riemann: HLLC or CGF (for Colella, Glaz, and Freguson solver)

* use_flattening: set to 1 to use the multidimensional flattening at shocks

* delta, z0, z1: flattening parameters (we use Colella 1990 defaults)

The grid indices look like::

   j+3/2--+---------+---------+---------+
          |         |         |         |
     j+1 _|         |         |         |
          |         |         |         |
          |         |         |         |
   j+1/2--+---------XXXXXXXXXXX---------+
          |         X         X         |
       j _|         X         X         |
          |         X         X         |
          |         X         X         |
   j-1/2--+---------XXXXXXXXXXX---------+
          |         |         |         |
     j-1 _|         |         |         |
          |         |         |         |
          |         |         |         |
   j-3/2--+---------+---------+---------+
          |    |    |    |    |    |    |
              i-1        i        i+1
        i-3/2     i-1/2     i+1/2     i+3/2

We wish to solve

.. math::

   U_t + F^x_x + F^y_y = H

we want U_{i+1/2}^{n+1/2} -- the interface values that are input to
the Riemann problem through the faces for each zone.

Taylor expanding yields::

    n+1/2                     dU           dU
   U          = U   + 0.5 dx  --  + 0.5 dt --
    i+1/2,j,L    i,j          dx           dt


                              dU             dF^x   dF^y
              = U   + 0.5 dx  --  - 0.5 dt ( ---- + ---- - H )
                 i,j          dx              dx     dy


                               dU      dF^x            dF^y
              = U   + 0.5 ( dx -- - dt ---- ) - 0.5 dt ---- + 0.5 dt H
                 i,j           dx       dx              dy


                                   dt       dU           dF^y
              = U   + 0.5 dx ( 1 - -- A^x ) --  - 0.5 dt ---- + 0.5 dt H
                 i,j               dx       dx            dy


                                 dt       _            dF^y
              = U   + 0.5  ( 1 - -- A^x ) DU  - 0.5 dt ---- + 0.5 dt H
                 i,j             dx                     dy

                      +----------+-----------+  +----+----+   +---+---+
                                 |                   |            |

                     this is the monotonized   this is the   source term
                     central difference term   transverse
                                               flux term

There are two components, the central difference in the normal to the
interface, and the transverse flux difference.  This is done for the
left and right sides of all 4 interfaces in a zone, which are then
used as input to the Riemann problem, yielding the 1/2 time interface
values::

    n+1/2
   U
    i+1/2,j

Then, the zone average values are updated in the usual finite-volume
way::

    n+1    n     dt    x  n+1/2       x  n+1/2
   U    = U    + -- { F (U       ) - F (U       ) }
    i,j    i,j   dx       i-1/2,j        i+1/2,j


                 dt    y  n+1/2       y  n+1/2
               + -- { F (U       ) - F (U       ) }
                 dy       i,j-1/2        i,j+1/2

Updating U_{i,j}:

* We want to find the state to the left and right (or top and bottom)
  of each interface, ex. U_{i+1/2,j,[lr]}^{n+1/2}, and use them to
  solve a Riemann problem across each of the four interfaces.

* U_{i+1/2,j,[lr]}^{n+1/2} is comprised of two parts, the computation
  of the monotonized central differences in the normal direction
  (eqs. 2.8, 2.10) and the computation of the transverse derivatives,
  which requires the solution of a Riemann problem in the transverse
  direction (eqs. 2.9, 2.14).

  * the monotonized central difference part is computed using the
    primitive variables.

  * We compute the central difference part in both directions before
    doing the transverse flux differencing, since for the high-order
    transverse flux implementation, we use these as the input to the
    transverse Riemann problem.

"""

import pyro.compressible as comp
import pyro.compressible.interface as ifc
import pyro.mesh.array_indexer as ai
from pyro.compressible import riemann
from pyro.mesh import reconstruction
from pyro.util import msg


def interface_states(my_data, rp, ivars, tc, dt):
    """
    interface_states returns the normal conserved states in the x and y
    interfaces. We get the normal fluxes by finding the normal primitive states,
    Then construct the corresponding conserved states.

    Parameters
    ----------
    my_data : CellCenterData2d object
        The data object containing the grid and advective scalar that
        we are advecting.
    rp : RuntimeParameters object
        The runtime parameters for the simulation
    ivars : Variables object
        The Variables object that tells us which indices refer to which
        variables
    tc : TimerCollection object
        The timers we are using to profile
    dt : float
        The timestep we are advancing through.

    Returns
    -------
    out : ndarray, ndarray, ndarray, ndarray
        Left and right normal conserved states in x and y interfaces
    """

    myg = my_data.grid
    gamma = rp.get_param("eos.gamma")

    # =========================================================================
    # compute the primitive variables
    # =========================================================================
    # Q = (rho, u, v, p, {X})

    q = comp.cons_to_prim(my_data.data, gamma, ivars, myg)

    # =========================================================================
    # compute the flattening coefficients
    # =========================================================================

    # there is a single flattening coefficient (xi) for all directions
    use_flattening = rp.get_param("compressible.use_flattening")

    if use_flattening:
        xi_x = reconstruction.flatten(myg, q, 1, ivars, rp)
        xi_y = reconstruction.flatten(myg, q, 2, ivars, rp)

        xi = reconstruction.flatten_multid(myg, q, xi_x, xi_y, ivars)
    else:
        xi = 1.0

    # monotonized central differences
    tm_limit = tc.timer("limiting")
    tm_limit.begin()

    limiter = rp.get_param("compressible.limiter")

    ldx = myg.scratch_array(nvar=ivars.nvar)
    ldy = myg.scratch_array(nvar=ivars.nvar)

    for n in range(ivars.nvar):
        ldx[:, :, n] = xi*reconstruction.limit(q[:, :, n], myg, 1, limiter)
        ldy[:, :, n] = xi*reconstruction.limit(q[:, :, n], myg, 2, limiter)

    tm_limit.end()

    # =========================================================================
    # x-direction
    # =========================================================================

    # left and right primitive variable states
    tm_states = tc.timer("interfaceStates")
    tm_states.begin()

    V_l, V_r = ifc.states(1, myg.ng, myg.Lx, dt,
                          ivars.irho, ivars.iu, ivars.iv, ivars.ip, ivars.ix,
                          ivars.naux,
                          gamma,
                          q, ldx)

    tm_states.end()

    # transform primitive interface states back into conserved variables
    U_xl = comp.prim_to_cons(V_l, gamma, ivars, myg)
    U_xr = comp.prim_to_cons(V_r, gamma, ivars, myg)

    # =========================================================================
    # y-direction
    # =========================================================================

    # left and right primitive variable states
    tm_states.begin()

    _V_l, _V_r = ifc.states(2, myg.ng, myg.Ly, dt,
                            ivars.irho, ivars.iu, ivars.iv, ivars.ip, ivars.ix,
                            ivars.naux,
                            gamma,
                            q, ldy)
    V_l = ai.ArrayIndexer(d=_V_l, grid=myg)
    V_r = ai.ArrayIndexer(d=_V_r, grid=myg)

    tm_states.end()

    # transform primitive interface states back into conserved variables
    U_yl = comp.prim_to_cons(V_l, gamma, ivars, myg)
    U_yr = comp.prim_to_cons(V_r, gamma, ivars, myg)

    return U_xl, U_xr, U_yl, U_yr


def apply_source_terms(U_xl, U_xr, U_yl, U_yr,
                       my_data, my_aux, rp, ivars, tc, dt):
    """
    This function applies source terms including external (gravity),
    geometric terms, and pressure terms to the left and right
    interface states (normal conserved states).
    Both geometric and pressure terms arise purely from geometry.

    Parameters
    ----------
    U_xl, U_xr, U_yl, U_yr: ndarray, ndarray, ndarray, ndarray
        Conserved states in the left and right x-interface
        and left and right y-interface.
    my_data : CellCenterData2d object
        The data object containing the grid and advective scalar that
        we are advecting.
    my_aux : CellCenterData2d object
        The data object that carries auxillary quantities which we need
        to fill in the ghost cells.
    rp : RuntimeParameters object
        The runtime parameters for the simulation
    ivars : Variables object
        The Variables object that tells us which indices refer to which
        variables
    tc : TimerCollection object
        The timers we are using to profile
    dt : float
        The timestep we are advancing through.

    Returns
    -------
    out : ndarray, ndarray, ndarray, ndarray
        Left and right normal conserved states in x and y interfaces
        with source terms added.
    """

    tm_source = tc.timer("sourceTerms")
    tm_source.begin()

    myg = my_data.grid

    dens = my_data.get_var("density")
    xmom = my_data.get_var("x-momentum")
    ymom = my_data.get_var("y-momentum")
    pres = my_data.get_var("pressure")

    dens_src = my_aux.get_var("dens_src")
    xmom_src = my_aux.get_var("xmom_src")
    ymom_src = my_aux.get_var("ymom_src")
    E_src = my_aux.get_var("E_src")

    grav = rp.get_param("compressible.grav")

    # Calculate external source (gravity), geometric, and pressure terms
    if myg.coord_type == 1:
        # assume gravity points in r-direction in spherical.
        dens_src.v()[:, :] = 0.0
        xmom_src.v()[:, :] = dens.v()*grav + \
            ymom.v()**2 / (dens.v()*myg.x2d.v()) - \
            (pres.ip(1) - pres.v()) / myg.Lx.v()
        ymom_src.v()[:, :] = -(pres.jp(1) - pres.v()) / myg.Ly.v() - \
            xmom.v()*ymom.v() / (dens.v()*myg.x2d.v())
        E_src.v()[:, :] = xmom.v()*grav

    else:
        # assume gravity points in y-direction in cartesian
        dens_src.v()[:, :] = 0.0
        xmom_src.v()[:, :] = 0.0
        ymom_src.v()[:, :] = dens.v()*grav
        E_src.v()[:, :] = ymom.v()*grav

    my_aux.fill_BC("dens_src")
    my_aux.fill_BC("xmom_src")
    my_aux.fill_BC("ymom_src")
    my_aux.fill_BC("E_src")

    # U_xl[i,j] += 0.5*dt*source[i-1, j]
    U_xl.v(buf=1, n=ivars.ixmom)[:, :] += 0.5*dt*xmom_src.ip(-1, buf=1)
    U_xl.v(buf=1, n=ivars.iymom)[:, :] += 0.5*dt*ymom_src.ip(-1, buf=1)
    U_xl.v(buf=1, n=ivars.iener)[:, :] += 0.5*dt*E_src.ip(-1, buf=1)

    # U_xr[i,j] += 0.5*dt*source[i, j]
    U_xr.v(buf=1, n=ivars.ixmom)[:, :] += 0.5*dt*xmom_src.v(buf=1)
    U_xr.v(buf=1, n=ivars.iymom)[:, :] += 0.5*dt*ymom_src.v(buf=1)
    U_xr.v(buf=1, n=ivars.iener)[:, :] += 0.5*dt*E_src.v(buf=1)

    # U_yl[i,j] += 0.5*dt*source[i, j-1]
    U_yl.v(buf=1, n=ivars.ixmom)[:, :] += 0.5*dt*xmom_src.jp(-1, buf=1)
    U_yl.v(buf=1, n=ivars.iymom)[:, :] += 0.5*dt*ymom_src.jp(-1, buf=1)
    U_yl.v(buf=1, n=ivars.iener)[:, :] += 0.5*dt*E_src.jp(-1, buf=1)

    # U_yr[i,j] += 0.5*dt*source[i, j]
    U_yr.v(buf=1, n=ivars.ixmom)[:, :] += 0.5*dt*xmom_src.v(buf=1)
    U_yr.v(buf=1, n=ivars.iymom)[:, :] += 0.5*dt*ymom_src.v(buf=1)
    U_yr.v(buf=1, n=ivars.iener)[:, :] += 0.5*dt*E_src.v(buf=1)

    tm_source.end()

    return U_xl, U_xr, U_yl, U_yr


def riemann_flux(U_xl, U_xr, U_yl, U_yr,
                 my_data, rp, ivars, solid, tc):
    """
    This constructs the unsplit fluxes through the x and y interfaces
    using the left and right conserved states by using the riemann solver.

    Parameters
    ----------
    U_xl, U_xr, U_yl, U_yr: ndarray, ndarray, ndarray, ndarray
        Conserved states in the left and right x-interface
        and left and right y-interface.
    my_data : CellCenterData2d object
        The data object containing the grid and advective scalar that
        we are advecting.
    rp : RuntimeParameters object
        The runtime parameters for the simulation
    ivars : Variables object
        The Variables object that tells us which indices refer to which
        variables
    solid: A container class
        This is used in Riemann solver to indicate which side has solid boundary
    tc : TimerCollection object
        The timers we are using to profile

    Returns
    -------
    out : ndarray, ndarray
        Fluxes in x and y direction
    """

    tm_riem = tc.timer("riemann")
    tm_riem.begin()

<<<<<<< HEAD
    myg = my_data.grid

    riemann = rp.get_param("compressible.riemann")
    gamma = rp.get_param("eos.gamma")
=======
    riemann_method = rp.get_param("compressible.riemann")
>>>>>>> d045795b

    riemannFunc = None
    if riemann_method == "HLLC":
        riemannFunc = riemann.riemann_hllc
    elif riemann_method == "CGF":
        riemannFunc = riemann.riemann_cgf
    else:
        msg.fail("ERROR: Riemann solver undefined")

    _fx = riemannFunc(1, myg.ng, myg.coord_type,
                      ivars.idens, ivars.ixmom, ivars.iymom, ivars.iener, ivars.irhox, ivars.naux,
                      solid.xl, solid.xr,
                      gamma, U_xl, U_xr)

    _fy = riemannFunc(2, myg.ng, myg.coord_type,
                      ivars.idens, ivars.ixmom, ivars.iymom, ivars.iener, ivars.irhox, ivars.naux,
                      solid.yl, solid.yr,
                      gamma, U_yl, U_yr)

    F_x = ai.ArrayIndexer(d=_fx, grid=myg)
    F_y = ai.ArrayIndexer(d=_fy, grid=myg)

    tm_riem.end()

    return F_x, F_y


def apply_transverse_flux(U_xl, U_xr, U_yl, U_yr,
                          my_data, rp, ivars, solid, tc, dt):
    """
    This function applies transverse correction terms to the
    normal conserved states after applying other source terms.

    We construct the state perpendicular to the interface
    by adding the central difference part to the transverse flux
    difference.

    The states that we represent by indices i,j are shown below
    (1,2,3,4):


      j+3/2--+----------+----------+----------+
             |          |          |          |
             |          |          |          |
        j+1 -+          |          |          |
             |          |          |          |
             |          |          |          |    1: U_xl[i,j,:] = U
      j+1/2--+----------XXXXXXXXXXXX----------+                      i-1/2,j,L
             |          X          X          |
             |          X          X          |
          j -+        1 X 2        X          |    2: U_xr[i,j,:] = U
             |          X          X          |                      i-1/2,j,R
             |          X    4     X          |
      j-1/2--+----------XXXXXXXXXXXX----------+
             |          |    3     |          |    3: U_yl[i,j,:] = U
             |          |          |          |                      i,j-1/2,L
        j-1 -+          |          |          |
             |          |          |          |
             |          |          |          |    4: U_yr[i,j,:] = U
      j-3/2--+----------+----------+----------+                      i,j-1/2,R
             |    |     |    |     |    |     |
                 i-1         i         i+1
           i-3/2      i-1/2      i+1/2      i+3/2


    remember that the fluxes are stored on the left edge, so

    F_x[i,j,:] = F_x
                    i-1/2, j

    F_y[i,j,:] = F_y
                    i, j-1/2

    Parameters
    ----------
    U_xl, U_xr, U_yl, U_yr: ndarray, ndarray, ndarray, ndarray
        Conserved states in the left and right x-interface
        and left and right y-interface.
    my_data : CellCenterData2d object
        The data object containing the grid and advective scalar that
        we are advecting.
    rp : RuntimeParameters object
        The runtime parameters for the simulation
    ivars : Variables object
        The Variables object that tells us which indices refer to which
        variables
    solid: A container class
        This is used in Riemann solver to indicate which side has solid boundary
    tc : TimerCollection object
        The timers we are using to profile
    dt : float
        The timestep we are advancing through.

    Returns
    -------
    out : ndarray, ndarray, ndarray, ndarray
        Left and right normal conserved states in x and y interfaces
        with source terms added.
    """

    # Use Riemann Solver to get interface flux using the left and right states

    F_x, F_y = riemann_flux(U_xl, U_xr, U_yl, U_yr,
                            my_data, rp, ivars, solid, tc)

    # Now we update the conserved states using the transverse fluxes.

    myg = my_data.grid

    tm_transverse = tc.timer("transverse flux addition")
    tm_transverse.begin()

    b = (2, 1)
    hdtV = 0.5*dt / myg.V

    for n in range(ivars.nvar):

        # U_xl[i,j,:] = U_xl[i,j,:] - 0.5*dt/dy * (F_y[i-1,j+1,:] - F_y[i-1,j,:])
        U_xl.v(buf=b, n=n)[:, :] += \
            - hdtV.v(buf=b)*(F_y.ip_jp(-1, 1, buf=b, n=n)*myg.Ay.ip_jp(-1, 1, buf=b) -
                             F_y.ip(-1, buf=b, n=n)*myg.Ay.ip(-1, buf=b))

        # U_xr[i,j,:] = U_xr[i,j,:] - 0.5*dt/dy * (F_y[i,j+1,:] - F_y[i,j,:]
        U_xr.v(buf=b, n=n)[:, :] += \
            - hdtV.v(buf=b)*(F_y.jp(1, buf=b, n=n)*myg.Ay.jp(1, buf=b) -
                             F_y.v(buf=b, n=n)*myg.Ay.v(buf=b))

        # U_yl[i,j,:] = U_yl[i,j,:] - 0.5*dt/dx * (F_x[i+1,j-1,:] - F_x[i,j-1,:])
        U_yl.v(buf=b, n=n)[:, :] += \
            - hdtV.v(buf=b)*(F_x.ip_jp(1, -1, buf=b, n=n)*myg.Ax.ip_jp(1, -1, buf=b) -
                             F_x.jp(-1, buf=b, n=n)*myg.Ax.jp(-1, buf=b))

        # U_yr[i,j,:] = U_yr[i,j,:] - 0.5*dt/dx * (F_x[i+1,j,:] - F_x[i,j,:])
        U_yr.v(buf=b, n=n)[:, :] += \
            - hdtV.v(buf=b)*(F_x.ip(1, buf=b, n=n)*myg.Ax.ip(1, buf=b) -
                             F_x.v(buf=b, n=n)*myg.Ax.v(buf=b))

    tm_transverse.end()

    return U_xl, U_xr, U_yl, U_yr


def apply_artificial_viscosity(F_x, F_y, q,
                               my_data, rp, ivars):
    """
    This applies artificial viscosity correction terms to the fluxes.

    Parameters
    ----------
    F_x, F_y : ndarray, ndarray
        Fluxes in x and y interface.
    q : ndarray
        Primitive variables
    my_data : CellCenterData2d object
        The data object containing the grid and advective scalar that
        we are advecting.
    rp : RuntimeParameters object
        The runtime parameters for the simulation
    ivars : Variables object
        The Variables object that tells us which indices refer to which
        variables
    dt : float
        The timestep we are advancing through.

    Returns
    -------
    out : ndarray, ndarray
        Fluxes in x and y interface.
    """

    cvisc = rp.get_param("compressible.cvisc")

    myg = my_data.grid

    _ax, _ay = ifc.artificial_viscosity(myg.ng, myg.dx, myg.dy,
                                        myg.xmin, myg.ymin, myg.coord_type,
        cvisc, q.v(n=ivars.iu, buf=myg.ng), q.v(n=ivars.iv, buf=myg.ng))

    avisco_x = ai.ArrayIndexer(d=_ax, grid=myg)
    avisco_y = ai.ArrayIndexer(d=_ay, grid=myg)

    b = (2, 1)

    for n in range(ivars.nvar):
        # F_x = F_x + avisco_x * (U(i-1,j) - U(i,j))
        var = my_data.get_var_by_index(n)

        F_x.v(buf=b, n=n)[:, :] += \
            avisco_x.v(buf=b)*myg.Lx.v(buf=b)*(var.ip(-1, buf=b) - var.v(buf=b))

        # F_y = F_y + avisco_y * (U(i,j-1) - U(i,j))
        F_y.v(buf=b, n=n)[:, :] += \
            avisco_y.v(buf=b)*myg.Ly.v(buf=b)*(var.jp(-1, buf=b) - var.v(buf=b))

    return F_x, F_y<|MERGE_RESOLUTION|>--- conflicted
+++ resolved
@@ -375,14 +375,10 @@
     tm_riem = tc.timer("riemann")
     tm_riem.begin()
 
-<<<<<<< HEAD
     myg = my_data.grid
 
-    riemann = rp.get_param("compressible.riemann")
+    riemann_method = rp.get_param("compressible.riemann")
     gamma = rp.get_param("eos.gamma")
-=======
-    riemann_method = rp.get_param("compressible.riemann")
->>>>>>> d045795b
 
     riemannFunc = None
     if riemann_method == "HLLC":
