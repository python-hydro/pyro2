--- conflicted
+++ resolved
@@ -270,13 +270,7 @@
             for j in range(self.g.jhi+1, 2*self.g.ng + self.g.ny):
                 self[:, j, n] = self[:, j-self.g.jhi-1+self.g.ng, n]
 
-<<<<<<< HEAD
-
-
     def pretty_print(self, n=0, fmt=None, show_ghost=True):
-=======
-    def pretty_print(self, n=0, fmt=None):
->>>>>>> 0c792be1
         """
         Print out a small dataset to the screen with the ghost cells
         a different color, to make things stand out
